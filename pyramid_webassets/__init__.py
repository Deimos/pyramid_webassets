--- conflicted
+++ resolved
@@ -184,13 +184,19 @@
         if not isinstance(kwargs['load_path'], list):
             kwargs['load_path'] = kwargs['load_path'].split()
 
-<<<<<<< HEAD
+    paths = kwargs.pop('paths', None)
+
     if 'bundles' in kwargs:
         if isinstance(kwargs['bundles'], six.string_types):
             kwargs['bundles'] = kwargs['bundles'].split()
 
     bundles = kwargs.pop('bundles', None)
+
     assets_env = Environment(asset_dir, asset_url, **kwargs)
+
+    if paths is not None:
+        for map_path, map_url in json.loads(paths).items():
+            assets_env.append_path(map_path, map_url)
 
     def yaml_stream(fname):
         if path.exists(fname):
@@ -207,15 +213,6 @@
         assets_env.register(loaded)
     elif isinstance(bundles, dict):
         assets_env.register(bundles)
-=======
-    paths = kwargs.pop('paths', None)
-
-    assets_env = Environment(asset_dir, asset_url, **kwargs)
-
-    if paths is not None:
-        for map_path, map_url in json.loads(paths).items():
-            assets_env.append_path(map_path, map_url)
->>>>>>> b334ffb5
 
     return assets_env
 
